--- conflicted
+++ resolved
@@ -86,7 +86,6 @@
     struct StakedNFTInfo has store, drop, copy {
         nft_object_address: address,
         collection_addr: address,
-        token_addr: address,
         staked_at: u64,
     }
 
@@ -530,15 +529,8 @@
         // Register the staked NFT
         let staked_nft_info = StakedNFTInfo {
             nft_object_address: token_addr,
-<<<<<<< HEAD
-            collection_addr,
-            token_addr,
-            staked_at: aptos_framework::timestamp::now_seconds(),
-=======
             collection_addr: collection_addr,
-            token_addr: token_addr,
             staked_at: timestamp::now_seconds(),
->>>>>>> 67c97c50
         };
         
         // Get the global registry (must exist)
@@ -575,71 +567,7 @@
         let i = 0;
         while (i < nft_count) {
             let nft = *vector::borrow(&nfts, i);
-<<<<<<< HEAD
-            
-            // Validate ownership
-            assert!(object::owner(nft) == staker_addr, ENO_TOKEN_IN_TOKEN_STORE);
-            
-            // Get NFT metadata
-            let creator_addr = token::creator(nft);
-            
-                    // Validate collection exists  
-        let collection_addr = token::collection_object(nft);
-        let collection_addr = object::object_address(&collection_addr);
-        assert!(object::is_object(collection_addr), ENO_COLLECTION);
-            
-            // Validate staking pool exists
-            let staking_address = get_resource_address(creator_addr, collection_addr);
-            assert!(exists<MovementStaking>(staking_address), ENO_STAKING);
-            let staking_data = borrow_global<MovementStaking>(staking_address);
-            assert!(staking_data.state, ESTOPPED);
-            
-            // Create seed for reward vault using collection address + token address
-            let token_addr = object::object_address(&nft);
-            let seed = to_bytes(&collection_addr);
-            let seed2 = to_bytes(&token_addr);
-            // Concatenate the byte vectors
-            let combined_seed = vector::empty<u8>();
-            vector::append(&mut combined_seed, seed);
-            vector::append(&mut combined_seed, seed2);
-            
-            // Create reward treasury for this token
-            let (reward_treasury, reward_treasury_cap) = account::create_resource_account(staker, combined_seed);
-            let reward_treasury_signer_from_cap = account::create_signer_with_capability(&reward_treasury_cap);
-            let reward_treasury_address = signer::address_of(&reward_treasury);
-            assert!(!exists<MovementReward>(reward_treasury_address), ESTAKING_EXISTS);
-            create_add_resource_info_by_seed(staker, combined_seed, reward_treasury_address);
-            let now = timestamp::now_seconds();
-            let token_addr = object::object_address(&nft);
-            object::transfer(staker, nft, reward_treasury_address);
-            move_to<MovementReward>(&reward_treasury_signer_from_cap, MovementReward {
-                staker: staker_addr,
-                collection: collection_addr,
-                token_address: token_addr,
-                withdraw_amount: 0,
-                treasury_cap: reward_treasury_cap,
-                start_time: now,
-                tokens: 1,
-            });
-            
-            // Add to registry
-            let staked_nft_info = StakedNFTInfo {
-                nft_object_address: token_addr,
-                collection_addr,
-                token_addr,
-                staked_at: timestamp::now_seconds(),
-            };
-            
-            let registry = borrow_global_mut<StakedNFTsRegistry>(@movement_staking);
-            if (!smart_table::contains(&registry.staked_nfts, staker_addr)) {
-                smart_table::add(&mut registry.staked_nfts, staker_addr, vector::empty<StakedNFTInfo>());
-            };
-            let staked_nfts = smart_table::borrow_mut(&mut registry.staked_nfts, staker_addr);
-            vector::push_back(staked_nfts, staked_nft_info);
-            
-=======
             stake_token_internal(staker, nft);
->>>>>>> 67c97c50
             i = i + 1;
         };
     }
